--- conflicted
+++ resolved
@@ -7,77 +7,69 @@
 	objects = {
 
 /* Begin PBXBuildFile section */
-<<<<<<< HEAD
-		6114EDC41BA4B40600A29541 /* C4Color.swift in Sources */ = {isa = PBXBuildFile; fileRef = A9D4F6711B534F9F00F937AB /* C4Color.swift */; };
-		6114EDC51BA4B40600A29541 /* C4EventSource.swift in Sources */ = {isa = PBXBuildFile; fileRef = A9D4F6721B534F9F00F937AB /* C4EventSource.swift */; };
-		6114EDC61BA4B40600A29541 /* C4Foundation.swift in Sources */ = {isa = PBXBuildFile; fileRef = A9D4F6731B534F9F00F937AB /* C4Foundation.swift */; };
-		6114EDC71BA4B40600A29541 /* C4Math.swift in Sources */ = {isa = PBXBuildFile; fileRef = A9D4F6741B534F9F00F937AB /* C4Math.swift */; };
-		6114EDC81BA4B40600A29541 /* C4MediaObject.swift in Sources */ = {isa = PBXBuildFile; fileRef = A9D4F6751B534F9F00F937AB /* C4MediaObject.swift */; };
-		6114EDC91BA4B40600A29541 /* C4Path.swift in Sources */ = {isa = PBXBuildFile; fileRef = A9D4F6761B534F9F00F937AB /* C4Path.swift */; };
-		6114EDCA1BA4B40600A29541 /* C4Point.swift in Sources */ = {isa = PBXBuildFile; fileRef = A9D4F6771B534F9F00F937AB /* C4Point.swift */; };
-		6114EDCB1BA4B40600A29541 /* C4Rect.swift in Sources */ = {isa = PBXBuildFile; fileRef = A9D4F6781B534F9F00F937AB /* C4Rect.swift */; };
-		6114EDCC1BA4B40600A29541 /* C4Size.swift in Sources */ = {isa = PBXBuildFile; fileRef = A9D4F6791B534F9F00F937AB /* C4Size.swift */; };
-		6114EDCD1BA4B40600A29541 /* C4Transform.swift in Sources */ = {isa = PBXBuildFile; fileRef = A9D4F67A1B534F9F00F937AB /* C4Transform.swift */; };
-		6114EDCE1BA4B40600A29541 /* C4Vector.swift in Sources */ = {isa = PBXBuildFile; fileRef = A9D4F67B1B534F9F00F937AB /* C4Vector.swift */; };
-		6114EDCF1BA4B40D00A29541 /* C4Bloom.swift in Sources */ = {isa = PBXBuildFile; fileRef = A9D4F6A01B534F9F00F937AB /* C4Bloom.swift */; };
-		6114EDD01BA4B40D00A29541 /* C4Checkerboard.swift in Sources */ = {isa = PBXBuildFile; fileRef = A9D4F6A11B534F9F00F937AB /* C4Checkerboard.swift */; };
-		6114EDD11BA4B40D00A29541 /* C4ColorBurn.swift in Sources */ = {isa = PBXBuildFile; fileRef = A9D4F6A21B534F9F00F937AB /* C4ColorBurn.swift */; };
-		6114EDD21BA4B40D00A29541 /* C4DotScreen.swift in Sources */ = {isa = PBXBuildFile; fileRef = A9D4F6A31B534F9F00F937AB /* C4DotScreen.swift */; };
-		6114EDD31BA4B40D00A29541 /* C4GaussianBlur.swift in Sources */ = {isa = PBXBuildFile; fileRef = A9D4F6A41B534F9F00F937AB /* C4GaussianBlur.swift */; };
-		6114EDD41BA4B40D00A29541 /* C4HueAdjust.swift in Sources */ = {isa = PBXBuildFile; fileRef = A9D4F6A51B534F9F00F937AB /* C4HueAdjust.swift */; };
-		6114EDD51BA4B40D00A29541 /* C4LinearGradient.swift in Sources */ = {isa = PBXBuildFile; fileRef = A9D4F6A61B534F9F00F937AB /* C4LinearGradient.swift */; };
-		6114EDD61BA4B40D00A29541 /* C4Sepia.swift in Sources */ = {isa = PBXBuildFile; fileRef = A9D4F6A71B534F9F00F937AB /* C4Sepia.swift */; };
-		6114EDD71BA4B40D00A29541 /* C4Sharpen.swift in Sources */ = {isa = PBXBuildFile; fileRef = A9D4F6A81B534F9F00F937AB /* C4Sharpen.swift */; };
-		6114EDD81BA4B40D00A29541 /* C4Twirl.swift in Sources */ = {isa = PBXBuildFile; fileRef = A9D4F6A91B534F9F00F937AB /* C4Twirl.swift */; };
-		6114EDDB1BA4B41900A29541 /* C4Arc.swift in Sources */ = {isa = PBXBuildFile; fileRef = A9D4F6801B534F9F00F937AB /* C4Arc.swift */; };
-		6114EDDC1BA4B41900A29541 /* C4AudioPlayer.swift in Sources */ = {isa = PBXBuildFile; fileRef = A9D4F6811B534F9F00F937AB /* C4AudioPlayer.swift */; };
-		6114EDDD1BA4B41900A29541 /* C4CanvasController.swift in Sources */ = {isa = PBXBuildFile; fileRef = A9D4F6821B534F9F00F937AB /* C4CanvasController.swift */; };
-		6114EDDE1BA4B41900A29541 /* C4Circle.swift in Sources */ = {isa = PBXBuildFile; fileRef = A9D4F6831B534F9F00F937AB /* C4Circle.swift */; };
-		6114EDDF1BA4B41900A29541 /* C4Curve.swift in Sources */ = {isa = PBXBuildFile; fileRef = A9D4F6841B534F9F00F937AB /* C4Curve.swift */; };
-		6114EDE01BA4B41900A29541 /* C4Ellipse.swift in Sources */ = {isa = PBXBuildFile; fileRef = A9D4F6851B534F9F00F937AB /* C4Ellipse.swift */; };
-		6114EDE11BA4B41900A29541 /* C4Filter.swift in Sources */ = {isa = PBXBuildFile; fileRef = A9D4F6861B534F9F00F937AB /* C4Filter.swift */; };
-		6114EDE31BA4B41900A29541 /* C4Generator.swift in Sources */ = {isa = PBXBuildFile; fileRef = A9D4F6881B534F9F00F937AB /* C4Generator.swift */; };
-		6114EDE41BA4B41900A29541 /* C4Gradient.swift in Sources */ = {isa = PBXBuildFile; fileRef = D917E1351B83E0920084BC82 /* C4Gradient.swift */; };
-		6114EDE51BA4B41900A29541 /* C4GradientLayer.swift in Sources */ = {isa = PBXBuildFile; fileRef = D917E1371B83E1DB0084BC82 /* C4GradientLayer.swift */; };
-		6114EDE61BA4B41900A29541 /* C4Image+Crop.swift in Sources */ = {isa = PBXBuildFile; fileRef = A9D4F6891B534F9F00F937AB /* C4Image+Crop.swift */; };
-		6114EDE71BA4B41900A29541 /* C4Image+Filter.swift in Sources */ = {isa = PBXBuildFile; fileRef = A9D4F68A1B534F9F00F937AB /* C4Image+Filter.swift */; };
-		6114EDE81BA4B41900A29541 /* C4Image+Generator.swift in Sources */ = {isa = PBXBuildFile; fileRef = A9D4F68B1B534F9F00F937AB /* C4Image+Generator.swift */; };
-		6114EDE91BA4B41900A29541 /* C4Image.swift in Sources */ = {isa = PBXBuildFile; fileRef = A9D4F68C1B534F9F00F937AB /* C4Image.swift */; };
-		6114EDEA1BA4B41900A29541 /* C4Line.swift in Sources */ = {isa = PBXBuildFile; fileRef = A9D4F68D1B534F9F00F937AB /* C4Line.swift */; };
-		6114EDEB1BA4B41900A29541 /* C4Movie.swift in Sources */ = {isa = PBXBuildFile; fileRef = A9D4F68E1B534F9F00F937AB /* C4Movie.swift */; };
-		6114EDEC1BA4B41900A29541 /* C4Polygon.swift in Sources */ = {isa = PBXBuildFile; fileRef = A9D4F68F1B534F9F00F937AB /* C4Polygon.swift */; };
-		6114EDED1BA4B41900A29541 /* C4QuadCurve.swift in Sources */ = {isa = PBXBuildFile; fileRef = A9D4F6901B534F9F00F937AB /* C4QuadCurve.swift */; };
-		6114EDEE1BA4B41900A29541 /* C4Rectangle.swift in Sources */ = {isa = PBXBuildFile; fileRef = A9D4F6911B534F9F00F937AB /* C4Rectangle.swift */; };
-		6114EDEF1BA4B41900A29541 /* C4RegularPolygon.swift in Sources */ = {isa = PBXBuildFile; fileRef = A9D4F6921B534F9F00F937AB /* C4RegularPolygon.swift */; };
-		6114EDF01BA4B41900A29541 /* C4Shape+Creation.swift in Sources */ = {isa = PBXBuildFile; fileRef = A9D4F6931B534F9F00F937AB /* C4Shape+Creation.swift */; };
-		6114EDF11BA4B41900A29541 /* C4Shape.swift in Sources */ = {isa = PBXBuildFile; fileRef = A9D4F6941B534F9F00F937AB /* C4Shape.swift */; };
-		6114EDF21BA4B41900A29541 /* C4ShapeLayer.swift in Sources */ = {isa = PBXBuildFile; fileRef = A9D4F6951B534F9F00F937AB /* C4ShapeLayer.swift */; };
-		6114EDF31BA4B41900A29541 /* C4Star.swift in Sources */ = {isa = PBXBuildFile; fileRef = A9D4F6961B534F9F00F937AB /* C4Star.swift */; };
-		6114EDF41BA4B41900A29541 /* C4TextShape.swift in Sources */ = {isa = PBXBuildFile; fileRef = A9D4F6971B534F9F00F937AB /* C4TextShape.swift */; };
-		6114EDF51BA4B41900A29541 /* C4Triangle.swift in Sources */ = {isa = PBXBuildFile; fileRef = A9D4F6981B534F9F00F937AB /* C4Triangle.swift */; };
-		6114EDF71BA4B41900A29541 /* C4View+Border.swift in Sources */ = {isa = PBXBuildFile; fileRef = A9D4F69A1B534F9F00F937AB /* C4View+Border.swift */; };
-		6114EDF81BA4B41900A29541 /* C4View+Shadow.swift in Sources */ = {isa = PBXBuildFile; fileRef = A9D4F69B1B534F9F00F937AB /* C4View+Shadow.swift */; };
-		6114EDF91BA4B41900A29541 /* C4View.swift in Sources */ = {isa = PBXBuildFile; fileRef = A9D4F69C1B534F9F00F937AB /* C4View.swift */; };
-		6114EDFB1BA4B41900A29541 /* C4Wedge.swift in Sources */ = {isa = PBXBuildFile; fileRef = A9D4F69E1B534F9F00F937AB /* C4Wedge.swift */; };
-		6114EDFC1BA4B57900A29541 /* C4Font.swift in Sources */ = {isa = PBXBuildFile; fileRef = A9D4F6871B534F9F00F937AB /* C4Font.swift */; };
-		61511E721BB2597B0063B9AA /* C4OS.swift in Sources */ = {isa = PBXBuildFile; fileRef = 61511E711BB2597B0063B9AA /* C4OS.swift */; };
-		61511E731BB25B880063B9AA /* C4OS.swift in Sources */ = {isa = PBXBuildFile; fileRef = 61511E711BB2597B0063B9AA /* C4OS.swift */; };
-		61511E751BB25BD50063B9AA /* C4View+Gestures.swift in Sources */ = {isa = PBXBuildFile; fileRef = 61511E741BB25BD50063B9AA /* C4View+Gestures.swift */; };
-		61511E761BB26DD10063B9AA /* C4ViewAnimation.swift in Sources */ = {isa = PBXBuildFile; fileRef = A9D4F69D1B534F9F00F937AB /* C4ViewAnimation.swift */; };
-		61511E771BB26DE10063B9AA /* C4Animation.swift in Sources */ = {isa = PBXBuildFile; fileRef = A9D4F67E1B534F9F00F937AB /* C4Animation.swift */; };
-		61511E811BB2755D0063B9AA /* C4.framework in Frameworks */ = {isa = PBXBuildFile; fileRef = 6114EDBC1BA4B36700A29541 /* C4.framework */; };
-		61511E871BB275870063B9AA /* C4ColorTests.swift in Sources */ = {isa = PBXBuildFile; fileRef = A9596D401A054B4F0023323D /* C4ColorTests.swift */; };
-		61511E881BB275870063B9AA /* C4MathTests.swift in Sources */ = {isa = PBXBuildFile; fileRef = A9596D411A054B4F0023323D /* C4MathTests.swift */; };
-		61511E891BB275870063B9AA /* C4PointTests.swift in Sources */ = {isa = PBXBuildFile; fileRef = A9596D421A054B4F0023323D /* C4PointTests.swift */; };
-		61511E8A1BB275870063B9AA /* C4RectTests.swift in Sources */ = {isa = PBXBuildFile; fileRef = 1F8CB1D91A05781700A20783 /* C4RectTests.swift */; };
-		61511E8B1BB275870063B9AA /* C4VectorTests.swift in Sources */ = {isa = PBXBuildFile; fileRef = A9596D431A054B4F0023323D /* C4VectorTests.swift */; };
-		61511E8C1BB275870063B9AA /* C4TransformTests.swift in Sources */ = {isa = PBXBuildFile; fileRef = A988A9161A4F57330044007C /* C4TransformTests.swift */; };
-		61511EC21BB27AB50063B9AA /* UIViewController+C4View.swift in Sources */ = {isa = PBXBuildFile; fileRef = A9D4F6AB1B534F9F00F937AB /* UIViewController+C4View.swift */; };
-=======
 		1F8252CC1BB3C65E0090E98A /* C4Timer.swift in Sources */ = {isa = PBXBuildFile; fileRef = 1F8252CB1BB3C65E0090E98A /* C4Timer.swift */; settings = {ASSET_TAGS = (); }; };
+		619456C11BD4B23B001ACDAD /* C4OS.swift in Sources */ = {isa = PBXBuildFile; fileRef = 619456C01BD4B23B001ACDAD /* C4OS.swift */; settings = {ASSET_TAGS = (); }; };
+		619456C21BD4B3CA001ACDAD /* C4.h in Headers */ = {isa = PBXBuildFile; fileRef = A9D4F6E61B53516400F937AB /* C4.h */; settings = {ATTRIBUTES = (Public, ); }; };
+		619456C41BD4B8C0001ACDAD /* C4Color.swift in Sources */ = {isa = PBXBuildFile; fileRef = A9D4F6711B534F9F00F937AB /* C4Color.swift */; settings = {ASSET_TAGS = (); }; };
+		619456C51BD4B8C0001ACDAD /* C4EventSource.swift in Sources */ = {isa = PBXBuildFile; fileRef = A9D4F6721B534F9F00F937AB /* C4EventSource.swift */; settings = {ASSET_TAGS = (); }; };
+		619456C61BD4B8C0001ACDAD /* C4Foundation.swift in Sources */ = {isa = PBXBuildFile; fileRef = A9D4F6731B534F9F00F937AB /* C4Foundation.swift */; settings = {ASSET_TAGS = (); }; };
+		619456C71BD4B8C0001ACDAD /* C4Math.swift in Sources */ = {isa = PBXBuildFile; fileRef = A9D4F6741B534F9F00F937AB /* C4Math.swift */; settings = {ASSET_TAGS = (); }; };
+		619456C81BD4B8C0001ACDAD /* C4OS.swift in Sources */ = {isa = PBXBuildFile; fileRef = 619456C01BD4B23B001ACDAD /* C4OS.swift */; settings = {ASSET_TAGS = (); }; };
+		619456C91BD4B8C0001ACDAD /* C4Path.swift in Sources */ = {isa = PBXBuildFile; fileRef = A9D4F6761B534F9F00F937AB /* C4Path.swift */; settings = {ASSET_TAGS = (); }; };
+		619456CA1BD4B8C0001ACDAD /* C4Point.swift in Sources */ = {isa = PBXBuildFile; fileRef = A9D4F6771B534F9F00F937AB /* C4Point.swift */; settings = {ASSET_TAGS = (); }; };
+		619456CB1BD4B8C0001ACDAD /* C4Rect.swift in Sources */ = {isa = PBXBuildFile; fileRef = A9D4F6781B534F9F00F937AB /* C4Rect.swift */; settings = {ASSET_TAGS = (); }; };
+		619456CC1BD4B8C0001ACDAD /* C4Size.swift in Sources */ = {isa = PBXBuildFile; fileRef = A9D4F6791B534F9F00F937AB /* C4Size.swift */; settings = {ASSET_TAGS = (); }; };
+		619456CD1BD4B8C0001ACDAD /* C4Transform.swift in Sources */ = {isa = PBXBuildFile; fileRef = A9D4F67A1B534F9F00F937AB /* C4Transform.swift */; settings = {ASSET_TAGS = (); }; };
+		619456CE1BD4B8C0001ACDAD /* C4Vector.swift in Sources */ = {isa = PBXBuildFile; fileRef = A9D4F67B1B534F9F00F937AB /* C4Vector.swift */; settings = {ASSET_TAGS = (); }; };
+		619456CF1BD4B8C8001ACDAD /* C4Bloom.swift in Sources */ = {isa = PBXBuildFile; fileRef = A9D4F6A01B534F9F00F937AB /* C4Bloom.swift */; settings = {ASSET_TAGS = (); }; };
+		619456D01BD4B8C8001ACDAD /* C4Checkerboard.swift in Sources */ = {isa = PBXBuildFile; fileRef = A9D4F6A11B534F9F00F937AB /* C4Checkerboard.swift */; settings = {ASSET_TAGS = (); }; };
+		619456D11BD4B8C8001ACDAD /* C4ColorBurn.swift in Sources */ = {isa = PBXBuildFile; fileRef = A9D4F6A21B534F9F00F937AB /* C4ColorBurn.swift */; settings = {ASSET_TAGS = (); }; };
+		619456D21BD4B8C8001ACDAD /* C4DotScreen.swift in Sources */ = {isa = PBXBuildFile; fileRef = A9D4F6A31B534F9F00F937AB /* C4DotScreen.swift */; settings = {ASSET_TAGS = (); }; };
+		619456D31BD4B8C8001ACDAD /* C4GaussianBlur.swift in Sources */ = {isa = PBXBuildFile; fileRef = A9D4F6A41B534F9F00F937AB /* C4GaussianBlur.swift */; settings = {ASSET_TAGS = (); }; };
+		619456D41BD4B8C8001ACDAD /* C4HueAdjust.swift in Sources */ = {isa = PBXBuildFile; fileRef = A9D4F6A51B534F9F00F937AB /* C4HueAdjust.swift */; settings = {ASSET_TAGS = (); }; };
+		619456D51BD4B8C8001ACDAD /* C4LinearGradient.swift in Sources */ = {isa = PBXBuildFile; fileRef = A9D4F6A61B534F9F00F937AB /* C4LinearGradient.swift */; settings = {ASSET_TAGS = (); }; };
+		619456D61BD4B8C8001ACDAD /* C4Sepia.swift in Sources */ = {isa = PBXBuildFile; fileRef = A9D4F6A71B534F9F00F937AB /* C4Sepia.swift */; settings = {ASSET_TAGS = (); }; };
+		619456D71BD4B8C8001ACDAD /* C4Sharpen.swift in Sources */ = {isa = PBXBuildFile; fileRef = A9D4F6A81B534F9F00F937AB /* C4Sharpen.swift */; settings = {ASSET_TAGS = (); }; };
+		619456D81BD4B8C8001ACDAD /* C4Twirl.swift in Sources */ = {isa = PBXBuildFile; fileRef = A9D4F6A91B534F9F00F937AB /* C4Twirl.swift */; settings = {ASSET_TAGS = (); }; };
+		619456D91BD4B8CE001ACDAD /* C4Animation.swift in Sources */ = {isa = PBXBuildFile; fileRef = A9D4F67E1B534F9F00F937AB /* C4Animation.swift */; settings = {ASSET_TAGS = (); }; };
+		619456DA1BD4B8CE001ACDAD /* C4Arc.swift in Sources */ = {isa = PBXBuildFile; fileRef = A9D4F6801B534F9F00F937AB /* C4Arc.swift */; settings = {ASSET_TAGS = (); }; };
+		619456DB1BD4B8CE001ACDAD /* C4AudioPlayer.swift in Sources */ = {isa = PBXBuildFile; fileRef = A9D4F6811B534F9F00F937AB /* C4AudioPlayer.swift */; settings = {ASSET_TAGS = (); }; };
+		619456DC1BD4B8CE001ACDAD /* C4CanvasController.swift in Sources */ = {isa = PBXBuildFile; fileRef = A9D4F6821B534F9F00F937AB /* C4CanvasController.swift */; settings = {ASSET_TAGS = (); }; };
+		619456DD1BD4B8CE001ACDAD /* C4Circle.swift in Sources */ = {isa = PBXBuildFile; fileRef = A9D4F6831B534F9F00F937AB /* C4Circle.swift */; settings = {ASSET_TAGS = (); }; };
+		619456DE1BD4B8CE001ACDAD /* C4Curve.swift in Sources */ = {isa = PBXBuildFile; fileRef = A9D4F6841B534F9F00F937AB /* C4Curve.swift */; settings = {ASSET_TAGS = (); }; };
+		619456DF1BD4B8CE001ACDAD /* C4Ellipse.swift in Sources */ = {isa = PBXBuildFile; fileRef = A9D4F6851B534F9F00F937AB /* C4Ellipse.swift */; settings = {ASSET_TAGS = (); }; };
+		619456E01BD4B8CE001ACDAD /* C4Filter.swift in Sources */ = {isa = PBXBuildFile; fileRef = A9D4F6861B534F9F00F937AB /* C4Filter.swift */; settings = {ASSET_TAGS = (); }; };
+		619456E11BD4B8CE001ACDAD /* C4Font.swift in Sources */ = {isa = PBXBuildFile; fileRef = A9D4F6871B534F9F00F937AB /* C4Font.swift */; settings = {ASSET_TAGS = (); }; };
+		619456E21BD4B8CE001ACDAD /* C4Generator.swift in Sources */ = {isa = PBXBuildFile; fileRef = A9D4F6881B534F9F00F937AB /* C4Generator.swift */; settings = {ASSET_TAGS = (); }; };
+		619456E31BD4B8CE001ACDAD /* C4Gradient.swift in Sources */ = {isa = PBXBuildFile; fileRef = D917E1351B83E0920084BC82 /* C4Gradient.swift */; settings = {ASSET_TAGS = (); }; };
+		619456E41BD4B8CE001ACDAD /* C4GradientLayer.swift in Sources */ = {isa = PBXBuildFile; fileRef = D917E1371B83E1DB0084BC82 /* C4GradientLayer.swift */; settings = {ASSET_TAGS = (); }; };
+		619456E51BD4B8CE001ACDAD /* C4Image+Crop.swift in Sources */ = {isa = PBXBuildFile; fileRef = A9D4F6891B534F9F00F937AB /* C4Image+Crop.swift */; settings = {ASSET_TAGS = (); }; };
+		619456E61BD4B8CE001ACDAD /* C4Image+Filter.swift in Sources */ = {isa = PBXBuildFile; fileRef = A9D4F68A1B534F9F00F937AB /* C4Image+Filter.swift */; settings = {ASSET_TAGS = (); }; };
+		619456E71BD4B8CE001ACDAD /* C4Image+Generator.swift in Sources */ = {isa = PBXBuildFile; fileRef = A9D4F68B1B534F9F00F937AB /* C4Image+Generator.swift */; settings = {ASSET_TAGS = (); }; };
+		619456E81BD4B8CE001ACDAD /* C4Image.swift in Sources */ = {isa = PBXBuildFile; fileRef = A9D4F68C1B534F9F00F937AB /* C4Image.swift */; settings = {ASSET_TAGS = (); }; };
+		619456E91BD4B8CE001ACDAD /* C4Line.swift in Sources */ = {isa = PBXBuildFile; fileRef = A9D4F68D1B534F9F00F937AB /* C4Line.swift */; settings = {ASSET_TAGS = (); }; };
+		619456EA1BD4B8CE001ACDAD /* C4Movie.swift in Sources */ = {isa = PBXBuildFile; fileRef = A9D4F68E1B534F9F00F937AB /* C4Movie.swift */; settings = {ASSET_TAGS = (); }; };
+		619456EB1BD4B8CE001ACDAD /* C4Polygon.swift in Sources */ = {isa = PBXBuildFile; fileRef = A9D4F68F1B534F9F00F937AB /* C4Polygon.swift */; settings = {ASSET_TAGS = (); }; };
+		619456EC1BD4B8CE001ACDAD /* C4QuadCurve.swift in Sources */ = {isa = PBXBuildFile; fileRef = A9D4F6901B534F9F00F937AB /* C4QuadCurve.swift */; settings = {ASSET_TAGS = (); }; };
+		619456ED1BD4B8CE001ACDAD /* C4Rectangle.swift in Sources */ = {isa = PBXBuildFile; fileRef = A9D4F6911B534F9F00F937AB /* C4Rectangle.swift */; settings = {ASSET_TAGS = (); }; };
+		619456EE1BD4B8CE001ACDAD /* C4RegularPolygon.swift in Sources */ = {isa = PBXBuildFile; fileRef = A9D4F6921B534F9F00F937AB /* C4RegularPolygon.swift */; settings = {ASSET_TAGS = (); }; };
+		619456EF1BD4B8CE001ACDAD /* C4Shape+Creation.swift in Sources */ = {isa = PBXBuildFile; fileRef = A9D4F6931B534F9F00F937AB /* C4Shape+Creation.swift */; settings = {ASSET_TAGS = (); }; };
+		619456F01BD4B8CE001ACDAD /* C4Shape.swift in Sources */ = {isa = PBXBuildFile; fileRef = A9D4F6941B534F9F00F937AB /* C4Shape.swift */; settings = {ASSET_TAGS = (); }; };
+		619456F11BD4B8CE001ACDAD /* C4ShapeLayer.swift in Sources */ = {isa = PBXBuildFile; fileRef = A9D4F6951B534F9F00F937AB /* C4ShapeLayer.swift */; settings = {ASSET_TAGS = (); }; };
+		619456F21BD4B8CE001ACDAD /* C4Star.swift in Sources */ = {isa = PBXBuildFile; fileRef = A9D4F6961B534F9F00F937AB /* C4Star.swift */; settings = {ASSET_TAGS = (); }; };
+		619456F41BD4B8CE001ACDAD /* C4TextShape.swift in Sources */ = {isa = PBXBuildFile; fileRef = A9D4F6971B534F9F00F937AB /* C4TextShape.swift */; settings = {ASSET_TAGS = (); }; };
+		619456F51BD4B8CE001ACDAD /* C4Timer.swift in Sources */ = {isa = PBXBuildFile; fileRef = 1F8252CB1BB3C65E0090E98A /* C4Timer.swift */; settings = {ASSET_TAGS = (); }; };
+		619456F61BD4B8CE001ACDAD /* C4Triangle.swift in Sources */ = {isa = PBXBuildFile; fileRef = A9D4F6981B534F9F00F937AB /* C4Triangle.swift */; settings = {ASSET_TAGS = (); }; };
+		619456F81BD4B8CE001ACDAD /* C4View+Border.swift in Sources */ = {isa = PBXBuildFile; fileRef = A9D4F69A1B534F9F00F937AB /* C4View+Border.swift */; settings = {ASSET_TAGS = (); }; };
+		619456F91BD4B8CE001ACDAD /* C4View+Shadow.swift in Sources */ = {isa = PBXBuildFile; fileRef = A9D4F69B1B534F9F00F937AB /* C4View+Shadow.swift */; settings = {ASSET_TAGS = (); }; };
+		619456FA1BD4B8CE001ACDAD /* C4View.swift in Sources */ = {isa = PBXBuildFile; fileRef = A9D4F69C1B534F9F00F937AB /* C4View.swift */; settings = {ASSET_TAGS = (); }; };
+		619456FB1BD4B8CE001ACDAD /* C4View+KeyValues.swift in Sources */ = {isa = PBXBuildFile; fileRef = 61BBAF641BC38C1200A03FD0 /* C4View+KeyValues.swift */; settings = {ASSET_TAGS = (); }; };
+		619456FC1BD4B8CE001ACDAD /* C4ViewAnimation.swift in Sources */ = {isa = PBXBuildFile; fileRef = A9D4F69D1B534F9F00F937AB /* C4ViewAnimation.swift */; settings = {ASSET_TAGS = (); }; };
+		619456FD1BD4B8CE001ACDAD /* C4Wedge.swift in Sources */ = {isa = PBXBuildFile; fileRef = A9D4F69E1B534F9F00F937AB /* C4Wedge.swift */; settings = {ASSET_TAGS = (); }; };
+		619456FF1BD4B8CE001ACDAD /* UIViewController+C4View.swift in Sources */ = {isa = PBXBuildFile; fileRef = A9D4F6AB1B534F9F00F937AB /* UIViewController+C4View.swift */; settings = {ASSET_TAGS = (); }; };
+		619457011BD4B8DA001ACDAD /* C4View+Gestures.swift in Sources */ = {isa = PBXBuildFile; fileRef = 619457001BD4B8DA001ACDAD /* C4View+Gestures.swift */; settings = {ASSET_TAGS = (); }; };
 		61BBAF631BC372BD00A03FD0 /* C4StoredAnimation.swift in Sources */ = {isa = PBXBuildFile; fileRef = 61BBAF621BC372BD00A03FD0 /* C4StoredAnimation.swift */; settings = {ASSET_TAGS = (); }; };
 		61BBAF651BC38C1200A03FD0 /* C4View+KeyValues.swift in Sources */ = {isa = PBXBuildFile; fileRef = 61BBAF641BC38C1200A03FD0 /* C4View+KeyValues.swift */; settings = {ASSET_TAGS = (); }; };
->>>>>>> 576a6f1c
 		A94E3BD419E0E9390039A9C4 /* C4.framework in Frameworks */ = {isa = PBXBuildFile; fileRef = 614F824319DB5ED3001DF1D4 /* C4.framework */; };
 		A96F4F451B538330002B3A46 /* C4ColorTests.swift in Sources */ = {isa = PBXBuildFile; fileRef = A9596D401A054B4F0023323D /* C4ColorTests.swift */; };
 		A96F4F461B538330002B3A46 /* C4MathTests.swift in Sources */ = {isa = PBXBuildFile; fileRef = A9596D411A054B4F0023323D /* C4MathTests.swift */; };
@@ -202,14 +194,10 @@
 		6114EDBC1BA4B36700A29541 /* C4.framework */ = {isa = PBXFileReference; explicitFileType = wrapper.framework; includeInIndex = 0; path = C4.framework; sourceTree = BUILT_PRODUCTS_DIR; };
 		614F824319DB5ED3001DF1D4 /* C4.framework */ = {isa = PBXFileReference; explicitFileType = wrapper.framework; includeInIndex = 0; path = C4.framework; sourceTree = BUILT_PRODUCTS_DIR; };
 		614F824E19DB5ED4001DF1D4 /* C4Tests.xctest */ = {isa = PBXFileReference; explicitFileType = wrapper.cfbundle; includeInIndex = 0; path = C4Tests.xctest; sourceTree = BUILT_PRODUCTS_DIR; };
-<<<<<<< HEAD
-		61511E711BB2597B0063B9AA /* C4OS.swift */ = {isa = PBXFileReference; fileEncoding = 4; lastKnownFileType = sourcecode.swift; path = C4OS.swift; sourceTree = "<group>"; };
-		61511E741BB25BD50063B9AA /* C4View+Gestures.swift */ = {isa = PBXFileReference; fileEncoding = 4; lastKnownFileType = sourcecode.swift; path = "C4View+Gestures.swift"; sourceTree = "<group>"; };
-		61511E7C1BB2755D0063B9AA /* C4Tests.xctest */ = {isa = PBXFileReference; explicitFileType = wrapper.cfbundle; includeInIndex = 0; path = C4Tests.xctest; sourceTree = BUILT_PRODUCTS_DIR; };
-=======
+		619456C01BD4B23B001ACDAD /* C4OS.swift */ = {isa = PBXFileReference; fileEncoding = 4; lastKnownFileType = sourcecode.swift; path = C4OS.swift; sourceTree = "<group>"; };
+		619457001BD4B8DA001ACDAD /* C4View+Gestures.swift */ = {isa = PBXFileReference; fileEncoding = 4; lastKnownFileType = sourcecode.swift; path = "C4View+Gestures.swift"; sourceTree = "<group>"; };
 		61BBAF621BC372BD00A03FD0 /* C4StoredAnimation.swift */ = {isa = PBXFileReference; fileEncoding = 4; lastKnownFileType = sourcecode.swift; path = C4StoredAnimation.swift; sourceTree = "<group>"; };
 		61BBAF641BC38C1200A03FD0 /* C4View+KeyValues.swift */ = {isa = PBXFileReference; fileEncoding = 4; lastKnownFileType = sourcecode.swift; path = "C4View+KeyValues.swift"; sourceTree = "<group>"; };
->>>>>>> 576a6f1c
 		A9596D291A054A960023323D /* Info.plist */ = {isa = PBXFileReference; lastKnownFileType = text.plist.xml; path = Info.plist; sourceTree = "<group>"; };
 		A9596D401A054B4F0023323D /* C4ColorTests.swift */ = {isa = PBXFileReference; fileEncoding = 4; lastKnownFileType = sourcecode.swift; path = C4ColorTests.swift; sourceTree = "<group>"; };
 		A9596D411A054B4F0023323D /* C4MathTests.swift */ = {isa = PBXFileReference; fileEncoding = 4; lastKnownFileType = sourcecode.swift; path = C4MathTests.swift; sourceTree = "<group>"; };
@@ -310,7 +298,6 @@
 			isa = PBXFrameworksBuildPhase;
 			buildActionMask = 2147483647;
 			files = (
-				61511E811BB2755D0063B9AA /* C4.framework in Frameworks */,
 			);
 			runOnlyForDeploymentPostprocessing = 0;
 		};
@@ -342,7 +329,6 @@
 				614F824E19DB5ED4001DF1D4 /* C4Tests.xctest */,
 				A96F505A1B5385A5002B3A46 /* C4App.app */,
 				6114EDBC1BA4B36700A29541 /* C4.framework */,
-				61511E7C1BB2755D0063B9AA /* C4Tests.xctest */,
 			);
 			name = Products;
 			sourceTree = "<group>";
@@ -408,13 +394,13 @@
 				A9D4F6721B534F9F00F937AB /* C4EventSource.swift */,
 				A9D4F6731B534F9F00F937AB /* C4Foundation.swift */,
 				A9D4F6741B534F9F00F937AB /* C4Math.swift */,
+				619456C01BD4B23B001ACDAD /* C4OS.swift */,
 				A9D4F6761B534F9F00F937AB /* C4Path.swift */,
 				A9D4F6771B534F9F00F937AB /* C4Point.swift */,
 				A9D4F6781B534F9F00F937AB /* C4Rect.swift */,
 				A9D4F6791B534F9F00F937AB /* C4Size.swift */,
 				A9D4F67A1B534F9F00F937AB /* C4Transform.swift */,
 				A9D4F67B1B534F9F00F937AB /* C4Vector.swift */,
-				61511E711BB2597B0063B9AA /* C4OS.swift */,
 			);
 			path = Core;
 			sourceTree = "<group>";
@@ -457,11 +443,8 @@
 				A9D4F69A1B534F9F00F937AB /* C4View+Border.swift */,
 				A9D4F69B1B534F9F00F937AB /* C4View+Shadow.swift */,
 				A9D4F69C1B534F9F00F937AB /* C4View.swift */,
-<<<<<<< HEAD
-				61511E741BB25BD50063B9AA /* C4View+Gestures.swift */,
-=======
+				619457001BD4B8DA001ACDAD /* C4View+Gestures.swift */,
 				61BBAF641BC38C1200A03FD0 /* C4View+KeyValues.swift */,
->>>>>>> 576a6f1c
 				A9D4F69D1B534F9F00F937AB /* C4ViewAnimation.swift */,
 				A9D4F69E1B534F9F00F937AB /* C4Wedge.swift */,
 				A9D4F6AA1B534F9F00F937AB /* UIGestureRecognizer+Closure.swift */,
@@ -494,6 +477,7 @@
 			isa = PBXHeadersBuildPhase;
 			buildActionMask = 2147483647;
 			files = (
+				619456C21BD4B3CA001ACDAD /* C4.h in Headers */,
 			);
 			runOnlyForDeploymentPostprocessing = 0;
 		};
@@ -578,7 +562,6 @@
 			);
 			name = "C4Tests (OSX)";
 			productName = "C4Tests (OSX)";
-			productReference = 61511E7C1BB2755D0063B9AA /* C4Tests.xctest */;
 			productType = "com.apple.product-type.bundle.unit-test";
 		};
 		A96F50591B5385A5002B3A46 /* C4App */ = {
@@ -697,62 +680,63 @@
 			isa = PBXSourcesBuildPhase;
 			buildActionMask = 2147483647;
 			files = (
-				6114EDCF1BA4B40D00A29541 /* C4Bloom.swift in Sources */,
-				6114EDD21BA4B40D00A29541 /* C4DotScreen.swift in Sources */,
-				6114EDF41BA4B41900A29541 /* C4TextShape.swift in Sources */,
-				6114EDFB1BA4B41900A29541 /* C4Wedge.swift in Sources */,
-				6114EDF81BA4B41900A29541 /* C4View+Shadow.swift in Sources */,
-				6114EDE41BA4B41900A29541 /* C4Gradient.swift in Sources */,
-				6114EDF21BA4B41900A29541 /* C4ShapeLayer.swift in Sources */,
-				6114EDEC1BA4B41900A29541 /* C4Polygon.swift in Sources */,
-				6114EDDD1BA4B41900A29541 /* C4CanvasController.swift in Sources */,
-				6114EDD01BA4B40D00A29541 /* C4Checkerboard.swift in Sources */,
-				61511EC21BB27AB50063B9AA /* UIViewController+C4View.swift in Sources */,
-				6114EDEF1BA4B41900A29541 /* C4RegularPolygon.swift in Sources */,
-				6114EDF71BA4B41900A29541 /* C4View+Border.swift in Sources */,
-				6114EDF31BA4B41900A29541 /* C4Star.swift in Sources */,
-				6114EDDB1BA4B41900A29541 /* C4Arc.swift in Sources */,
-				6114EDE71BA4B41900A29541 /* C4Image+Filter.swift in Sources */,
-				6114EDC71BA4B40600A29541 /* C4Math.swift in Sources */,
-				61511E731BB25B880063B9AA /* C4OS.swift in Sources */,
-				6114EDED1BA4B41900A29541 /* C4QuadCurve.swift in Sources */,
-				6114EDE81BA4B41900A29541 /* C4Image+Generator.swift in Sources */,
-				6114EDCC1BA4B40600A29541 /* C4Size.swift in Sources */,
-				6114EDCA1BA4B40600A29541 /* C4Point.swift in Sources */,
-				6114EDDF1BA4B41900A29541 /* C4Curve.swift in Sources */,
-				6114EDDC1BA4B41900A29541 /* C4AudioPlayer.swift in Sources */,
-				6114EDF11BA4B41900A29541 /* C4Shape.swift in Sources */,
-				6114EDE31BA4B41900A29541 /* C4Generator.swift in Sources */,
-				6114EDD71BA4B40D00A29541 /* C4Sharpen.swift in Sources */,
-				6114EDD61BA4B40D00A29541 /* C4Sepia.swift in Sources */,
-				6114EDD31BA4B40D00A29541 /* C4GaussianBlur.swift in Sources */,
-				6114EDE61BA4B41900A29541 /* C4Image+Crop.swift in Sources */,
-				6114EDD51BA4B40D00A29541 /* C4LinearGradient.swift in Sources */,
-				6114EDCD1BA4B40600A29541 /* C4Transform.swift in Sources */,
-				6114EDC81BA4B40600A29541 /* C4MediaObject.swift in Sources */,
-				6114EDE51BA4B41900A29541 /* C4GradientLayer.swift in Sources */,
-				6114EDCE1BA4B40600A29541 /* C4Vector.swift in Sources */,
-				6114EDEB1BA4B41900A29541 /* C4Movie.swift in Sources */,
-				61511E771BB26DE10063B9AA /* C4Animation.swift in Sources */,
-				6114EDDE1BA4B41900A29541 /* C4Circle.swift in Sources */,
-				6114EDC61BA4B40600A29541 /* C4Foundation.swift in Sources */,
-				6114EDCB1BA4B40600A29541 /* C4Rect.swift in Sources */,
-				6114EDF91BA4B41900A29541 /* C4View.swift in Sources */,
-				6114EDE91BA4B41900A29541 /* C4Image.swift in Sources */,
-				6114EDE11BA4B41900A29541 /* C4Filter.swift in Sources */,
-				6114EDEE1BA4B41900A29541 /* C4Rectangle.swift in Sources */,
-				6114EDF01BA4B41900A29541 /* C4Shape+Creation.swift in Sources */,
-				6114EDC51BA4B40600A29541 /* C4EventSource.swift in Sources */,
-				6114EDD11BA4B40D00A29541 /* C4ColorBurn.swift in Sources */,
-				6114EDF51BA4B41900A29541 /* C4Triangle.swift in Sources */,
-				6114EDC41BA4B40600A29541 /* C4Color.swift in Sources */,
-				6114EDEA1BA4B41900A29541 /* C4Line.swift in Sources */,
-				61511E761BB26DD10063B9AA /* C4ViewAnimation.swift in Sources */,
-				6114EDD41BA4B40D00A29541 /* C4HueAdjust.swift in Sources */,
-				6114EDE01BA4B41900A29541 /* C4Ellipse.swift in Sources */,
-				6114EDFC1BA4B57900A29541 /* C4Font.swift in Sources */,
-				6114EDD81BA4B40D00A29541 /* C4Twirl.swift in Sources */,
-				6114EDC91BA4B40600A29541 /* C4Path.swift in Sources */,
+				619456E61BD4B8CE001ACDAD /* C4Image+Filter.swift in Sources */,
+				619456E01BD4B8CE001ACDAD /* C4Filter.swift in Sources */,
+				619456F51BD4B8CE001ACDAD /* C4Timer.swift in Sources */,
+				619456F91BD4B8CE001ACDAD /* C4View+Shadow.swift in Sources */,
+				619456F41BD4B8CE001ACDAD /* C4TextShape.swift in Sources */,
+				619456CF1BD4B8C8001ACDAD /* C4Bloom.swift in Sources */,
+				619456EA1BD4B8CE001ACDAD /* C4Movie.swift in Sources */,
+				619456D21BD4B8C8001ACDAD /* C4DotScreen.swift in Sources */,
+				619456D01BD4B8C8001ACDAD /* C4Checkerboard.swift in Sources */,
+				619456DA1BD4B8CE001ACDAD /* C4Arc.swift in Sources */,
+				619456E41BD4B8CE001ACDAD /* C4GradientLayer.swift in Sources */,
+				619456F21BD4B8CE001ACDAD /* C4Star.swift in Sources */,
+				619456C81BD4B8C0001ACDAD /* C4OS.swift in Sources */,
+				619456EB1BD4B8CE001ACDAD /* C4Polygon.swift in Sources */,
+				619456CC1BD4B8C0001ACDAD /* C4Size.swift in Sources */,
+				619456EE1BD4B8CE001ACDAD /* C4RegularPolygon.swift in Sources */,
+				619456FD1BD4B8CE001ACDAD /* C4Wedge.swift in Sources */,
+				619456F61BD4B8CE001ACDAD /* C4Triangle.swift in Sources */,
+				619456F81BD4B8CE001ACDAD /* C4View+Border.swift in Sources */,
+				619456DC1BD4B8CE001ACDAD /* C4CanvasController.swift in Sources */,
+				619456CA1BD4B8C0001ACDAD /* C4Point.swift in Sources */,
+				619456FA1BD4B8CE001ACDAD /* C4View.swift in Sources */,
+				619456E21BD4B8CE001ACDAD /* C4Generator.swift in Sources */,
+				619456D71BD4B8C8001ACDAD /* C4Sharpen.swift in Sources */,
+				619456FF1BD4B8CE001ACDAD /* UIViewController+C4View.swift in Sources */,
+				619456D61BD4B8C8001ACDAD /* C4Sepia.swift in Sources */,
+				619456D31BD4B8C8001ACDAD /* C4GaussianBlur.swift in Sources */,
+				619456DF1BD4B8CE001ACDAD /* C4Ellipse.swift in Sources */,
+				619456D51BD4B8C8001ACDAD /* C4LinearGradient.swift in Sources */,
+				619456E51BD4B8CE001ACDAD /* C4Image+Crop.swift in Sources */,
+				619456E81BD4B8CE001ACDAD /* C4Image.swift in Sources */,
+				619456F01BD4B8CE001ACDAD /* C4Shape.swift in Sources */,
+				619456DD1BD4B8CE001ACDAD /* C4Circle.swift in Sources */,
+				619456E31BD4B8CE001ACDAD /* C4Gradient.swift in Sources */,
+				619456CD1BD4B8C0001ACDAD /* C4Transform.swift in Sources */,
+				619456DB1BD4B8CE001ACDAD /* C4AudioPlayer.swift in Sources */,
+				619456C71BD4B8C0001ACDAD /* C4Math.swift in Sources */,
+				619456CE1BD4B8C0001ACDAD /* C4Vector.swift in Sources */,
+				619456E11BD4B8CE001ACDAD /* C4Font.swift in Sources */,
+				619456F11BD4B8CE001ACDAD /* C4ShapeLayer.swift in Sources */,
+				619456D91BD4B8CE001ACDAD /* C4Animation.swift in Sources */,
+				619456C61BD4B8C0001ACDAD /* C4Foundation.swift in Sources */,
+				619456CB1BD4B8C0001ACDAD /* C4Rect.swift in Sources */,
+				619456C51BD4B8C0001ACDAD /* C4EventSource.swift in Sources */,
+				619456EF1BD4B8CE001ACDAD /* C4Shape+Creation.swift in Sources */,
+				619456D11BD4B8C8001ACDAD /* C4ColorBurn.swift in Sources */,
+				619456EC1BD4B8CE001ACDAD /* C4QuadCurve.swift in Sources */,
+				619456FB1BD4B8CE001ACDAD /* C4View+KeyValues.swift in Sources */,
+				619456C41BD4B8C0001ACDAD /* C4Color.swift in Sources */,
+				619456DE1BD4B8CE001ACDAD /* C4Curve.swift in Sources */,
+				619456D41BD4B8C8001ACDAD /* C4HueAdjust.swift in Sources */,
+				619456E91BD4B8CE001ACDAD /* C4Line.swift in Sources */,
+				619456ED1BD4B8CE001ACDAD /* C4Rectangle.swift in Sources */,
+				619456D81BD4B8C8001ACDAD /* C4Twirl.swift in Sources */,
+				619456FC1BD4B8CE001ACDAD /* C4ViewAnimation.swift in Sources */,
+				619456E71BD4B8CE001ACDAD /* C4Image+Generator.swift in Sources */,
+				619456C91BD4B8C0001ACDAD /* C4Path.swift in Sources */,
 			);
 			runOnlyForDeploymentPostprocessing = 0;
 		};
@@ -770,6 +754,7 @@
 				A9D4F6C11B534F9F00F937AB /* C4Filter.swift in Sources */,
 				A9D4F6DA1B534F9F00F937AB /* C4Bloom.swift in Sources */,
 				A9D4F6BE1B534F9F00F937AB /* C4Circle.swift in Sources */,
+				619456C11BD4B23B001ACDAD /* C4OS.swift in Sources */,
 				A9D4F6CA1B534F9F00F937AB /* C4Polygon.swift in Sources */,
 				A9D4F6E21B534F9F00F937AB /* C4Sharpen.swift in Sources */,
 				A9D4F6E51B534F9F00F937AB /* UIViewController+C4View.swift in Sources */,
@@ -778,6 +763,7 @@
 				A9D4F6DD1B534F9F00F937AB /* C4DotScreen.swift in Sources */,
 				A9D4F6E41B534F9F00F937AB /* UIGestureRecognizer+Closure.swift in Sources */,
 				A9D4F6D51B534F9F00F937AB /* C4View+Border.swift in Sources */,
+				619457011BD4B8DA001ACDAD /* C4View+Gestures.swift in Sources */,
 				A9D4F6E01B534F9F00F937AB /* C4LinearGradient.swift in Sources */,
 				A9D4F6B31B534F9F00F937AB /* C4Point.swift in Sources */,
 				A9D4F6D21B534F9F00F937AB /* C4TextShape.swift in Sources */,
@@ -808,8 +794,6 @@
 				A9D4F6C71B534F9F00F937AB /* C4Image.swift in Sources */,
 				A9D4F6D31B534F9F00F937AB /* C4Triangle.swift in Sources */,
 				A9D4F6AE1B534F9F00F937AB /* C4EventSource.swift in Sources */,
-				61511E751BB25BD50063B9AA /* C4View+Gestures.swift in Sources */,
-				61511E721BB2597B0063B9AA /* C4OS.swift in Sources */,
 				A9D4F6C41B534F9F00F937AB /* C4Image+Crop.swift in Sources */,
 				A9D4F6AD1B534F9F00F937AB /* C4Color.swift in Sources */,
 				A9D4F6C51B534F9F00F937AB /* C4Image+Filter.swift in Sources */,
@@ -841,12 +825,6 @@
 			isa = PBXSourcesBuildPhase;
 			buildActionMask = 2147483647;
 			files = (
-				61511E881BB275870063B9AA /* C4MathTests.swift in Sources */,
-				61511E8C1BB275870063B9AA /* C4TransformTests.swift in Sources */,
-				61511E891BB275870063B9AA /* C4PointTests.swift in Sources */,
-				61511E871BB275870063B9AA /* C4ColorTests.swift in Sources */,
-				61511E8A1BB275870063B9AA /* C4RectTests.swift in Sources */,
-				61511E8B1BB275870063B9AA /* C4VectorTests.swift in Sources */,
 			);
 			runOnlyForDeploymentPostprocessing = 0;
 		};
@@ -985,6 +963,7 @@
 				GCC_WARN_UNUSED_FUNCTION = YES;
 				GCC_WARN_UNUSED_VARIABLE = YES;
 				IPHONEOS_DEPLOYMENT_TARGET = 8.1;
+				MACOSX_DEPLOYMENT_TARGET = 10.10;
 				MTL_ENABLE_DEBUG_INFO = YES;
 				ONLY_ACTIVE_ARCH = YES;
 				SDKROOT = iphoneos;
@@ -1026,6 +1005,7 @@
 				GCC_WARN_UNUSED_FUNCTION = YES;
 				GCC_WARN_UNUSED_VARIABLE = YES;
 				IPHONEOS_DEPLOYMENT_TARGET = 8.1;
+				MACOSX_DEPLOYMENT_TARGET = 10.10;
 				MTL_ENABLE_DEBUG_INFO = NO;
 				SDKROOT = iphoneos;
 				TARGETED_DEVICE_FAMILY = "1,2";
