--- conflicted
+++ resolved
@@ -21,27 +21,6 @@
 
 private var canvasAssociationKey: UInt8 = 0
 
-<<<<<<< HEAD
-/**
-Extension to NativeViewController that adds a `canvas` object.
-
-The canvas is a C4View representation of the view controller's UIView property. 
-
-This extension adds properties and functionality of C4View to the native contoller object.
-
-For example: 
-```
-canvas.backgroundColor = C4Color(r,g,b,a)
-canvas.addTapGestureRecognizer(0.5){...}
-```
-
-Where, `canvas` is essentially equal to `self.viewController.view`, keeping the interaction with a controller's main view consistent with using other C4View objects.
-*/
-public extension NativeViewController {
-    /**
-    Returns a C4View object representation of the controller's `view` property.
-    */
-=======
 /// Extension to UIViewController that adds a `canvas` object.
 ///
 /// The canvas is a C4View representation of the view controller's UIView property.
@@ -55,10 +34,9 @@
 /// ````
 ///
 /// Where, `canvas` is essentially equal to `self.viewController.view`, keeping the interaction with a controller's main view consistent with using other C4View objects.
-public extension UIViewController {
+public extension NativeViewController {
     
     /// Returns a C4View object representation of the controller's `view` property.
->>>>>>> 576a6f1c
     public var canvas : C4View {
         get {
             let optionalCanvas = objc_getAssociatedObject(self, &canvasAssociationKey) as! C4View?
