// Copyright © 2014 C4
//
// Permission is hereby granted, free of charge, to any person obtaining a copy
// of this software and associated documentation files (the "Software"), to
// deal in the Software without restriction, including without limitation the
// rights to use, copy, modify, merge, publish, distribute, sublicense, and/or
// sell copies of the Software, and to permit persons to whom the Software is
// furnished to do so, subject to the following conditions: The above copyright
// notice and this permission notice shall be included in all copies or
// substantial portions of the Software.
//
// THE SOFTWARE IS PROVIDED "AS IS", WITHOUT WARRANTY OF ANY KIND, EXPRESS OR
// IMPLIED, INCLUDING BUT NOT LIMITED TO THE WARRANTIES OF MERCHANTABILITY,
// FITNESS FOR A PARTICULAR PURPOSE AND NONINFRINGEMENT. IN NO EVENT SHALL THE
// AUTHORS OR COPYRIGHT HOLDERS BE LIABLE FOR ANY CLAIM, DAMAGES OR OTHER
// LIABILITY, WHETHER IN AN ACTION OF CONTRACT, TORT OR OTHERWISE, ARISING
// FROM, OUT OF OR IN CONNECTION WITH THE SOFTWARE OR THE USE OR OTHER DEALINGS
// IN THE SOFTWARE.

import Foundation
#if os(iOS)
import UIKit
#elseif os(OSX)
import AppKit
#endif

/// C4ViewAnimation is a concrete subclass of C4Animation whose execution blocks affect properties of view-based objects.
public class C4ViewAnimation : C4Animation {
    /// The amount of time to way before executing the animation.
    public var delay: NSTimeInterval = 0

    /// A block animations to execute.
    public var animations: () -> Void

    ///  Initializes an animation object with a block of animtinos to execute.
    ///
    ///  let anim = C4ViewAnimation() {
    ///       aView.backgroundColor = C4Blue
    ///  }
    ///
    ///  - parameter animations: a block of animations to execute.
    public init(_ animations: () -> Void) {
        self.animations = animations
    }

    /// Initializes a new C4ViewAnimation.
    /// 
    /// ````
    /// let v = C4View(frame: C4Rect(0,0,100,100))
    /// canvas.add(v)
    /// let bg = C4ViewAnimation(duration: 0.25) {
    ///     v.backgroundColor = C4Blue
    /// }
    /// delay(1.0) {
    ///     bg.animate()
    /// }
    /// ````
    ///
    /// - parameter duration: The length of the animations, measured in seconds.
    /// - parameter animations: A block containing a variety of animations to execute
    public convenience init(duration: NSTimeInterval, animations: () -> Void) {
        self.init(animations)
        self.duration = duration
    }

    /// Initiates the changes specified in the receivers `animations` block.
    public func animate() {
        let disable = C4ShapeLayer.disableActions
        C4ShapeLayer.disableActions = false
        var timing: CAMediaTimingFunction

        switch curve {
        case .Linear:
            timing = CAMediaTimingFunction(name: kCAMediaTimingFunctionLinear)
        case .EaseOut:
            timing = CAMediaTimingFunction(name: kCAMediaTimingFunctionEaseOut)
        case .EaseIn:
            timing = CAMediaTimingFunction(name: kCAMediaTimingFunctionEaseIn)
        case .EaseInOut:
            timing = CAMediaTimingFunction(name: kCAMediaTimingFunctionEaseInEaseOut)
        }

        #if os(iOS)
        UIView.animateWithDuration(duration, delay: delay, options: animationOptions(), animations: {
            C4ViewAnimation.stack.append(self)
            UIView.setAnimationRepeatCount(Float(self.repeatCount))
            CATransaction.begin()
            CATransaction.setAnimationDuration(self.duration)
            CATransaction.setAnimationTimingFunction(timing)
            CATransaction.setCompletionBlock() {
                self.postCompletedEvent()
            }
            self.animations()
            CATransaction.commit()
            C4ViewAnimation.stack.removeLast()
        }, completion:nil)
<<<<<<< HEAD
        #elseif os(OSX)
        NSAnimationContext.runAnimationGroup({ context in
            context.duration = self.duration
            context.timingFunction = timing
            C4ViewAnimation.stack.append(self)
            CATransaction.begin()
            CATransaction.setAnimationDuration(self.duration)
            CATransaction.setAnimationTimingFunction(timing)
            CATransaction.setCompletionBlock() {
                self.postCompletedEvent()
            }
            self.animations()
            CATransaction.commit()
            C4ViewAnimation.stack.removeLast()
        }, completionHandler: nil)
        #endif
        C4ShapeLayer.disableActions = true
    }

    #if os(iOS)
    func animationOptions() -> UIViewAnimationOptions {
        var options : UIViewAnimationOptions = [UIViewAnimationOptions.BeginFromCurrentState]

        switch curve {
        case .Linear:
            options = [options, UIViewAnimationOptions.CurveLinear]
        case .EaseOut:
            options = [options, UIViewAnimationOptions.CurveEaseOut]
        case .EaseIn:
            options = [options, UIViewAnimationOptions.CurveEaseIn]
        case .EaseInOut:
            options = [options, UIViewAnimationOptions.CurveEaseInOut]
        }

        if autoreverses == true {
            options.unionInPlace(.Autoreverse)
        } else {
            options.subtractInPlace(.Autoreverse)
        }

        if repeatCount > 0  {
            options.unionInPlace(.Repeat)
        } else {
            options.subtractInPlace(.Repeat)
        }

        return options
    }
    #endif

    static var stack = [C4ViewAnimation]()
    static var currentAnimation: C4ViewAnimation? {
        return stack.last
=======
        C4ShapeLayer.disableActions = disable
>>>>>>> 576a6f1c
    }
}

/// A sequence of animations that run one after the other. This class ignores the duration property.
public class C4ViewAnimationSequence: C4Animation {
    private var animations: [C4ViewAnimation]
    private var currentAnimationIndex: Int = -1
    private var currentObserver: AnyObject?

    /// Initializes a set of animations to execute in sequence.
    ///
    /// ````
    /// let v = C4View(frame: C4Rect(0,0,100,100))
    /// canvas.add(v)
    /// let bg = C4ViewAnimation(duration: 0.25) {
    ///     v.backgroundColor = C4Blue
    /// }
    /// let ctr = C4ViewAnimation(duration: 0.25) {
    ///     v.center = self.canvas.center
    /// }
    /// let seq = C4ViewAnimationSequence(animations: [bg,ctr])
    /// delay(1.0) {
    ///     seq.animate()
    /// }
    /// ````
    public init(animations: [C4ViewAnimation]) {
        self.animations = animations
    }

    ///  Calling this method will tell the receiver to begin animating.
    public func animate() {
        if currentAnimationIndex != -1 {
            // Animation is already running
            return
        }
        
        startNext()
    }
    
    private func startNext() {
        if let observer: AnyObject = currentObserver {
            let currentAnimation = animations[currentAnimationIndex]
            currentAnimation.removeCompletionObserver(observer)
            currentObserver = nil
        }
        
        currentAnimationIndex += 1
        if currentAnimationIndex >= animations.count {
            // Reached the end
            currentAnimationIndex = -1
            postCompletedEvent()
            return
        }
        
        let animation = animations[currentAnimationIndex]
        currentObserver = animation.addCompletionObserver({
            self.startNext()
        })
        animation.animate()
    }
}

/// Groups animations so that they can all be run at the same time. The completion call is dispatched when all the
/// animations in the group have finished. This class ignores the duration property.
public class C4ViewAnimationGroup: C4Animation {
    private var animations: [C4ViewAnimation]
    private var observers: [AnyObject] = []
    private var completed: [Bool]

    /// Initializes a set of animations to be executed at the same time.
    /// 
    /// ````
    /// let v = C4View(frame: C4Rect(0,0,100,100))
    /// canvas.add(v)
    /// let bg = C4ViewAnimation(duration: 0.25) {
    ///     v.backgroundColor = C4Blue
    /// }
    /// let ctr = C4ViewAnimation(duration: 0.25) {
    ///     v.center = self.canvas.center
    /// }
    /// let grp = C4ViewAnimationGroup(animations: [bg,ctr])
    /// delay(1.0) {
    ///     grp.animate()
    /// }
    /// ````
    public init(animations: [C4ViewAnimation]) {
        self.animations = animations
        completed = [Bool](count: animations.count, repeatedValue: false)
    }

    ///  Calling this method will tell the receiver to begin animating.
    public func animate() {
        if !observers.isEmpty {
            // Animation is already running
            return
        }
        
        for i in 0..<animations.count {
            let animation = animations[i]
            let observer: AnyObject = animation.addCompletionObserver({
                self.completedAnimation(i)
            })
            observers.append(observer)
            animation.animate()
        }
    }
    
    private func completedAnimation(index: Int) {
        let animation = animations[index]
        animation.removeCompletionObserver(observers[index])
        completed[index] = true
        
        var allCompleted = true
        for c in completed {
            allCompleted = allCompleted && c
        }
        if allCompleted {
            cleanUp()
        }
    }
    
    private func cleanUp() {
        observers.removeAll(keepCapacity: true)
        completed = [Bool](count: animations.count, repeatedValue: false)
        postCompletedEvent()
        
    }
}<|MERGE_RESOLUTION|>--- conflicted
+++ resolved
@@ -94,7 +94,6 @@
             CATransaction.commit()
             C4ViewAnimation.stack.removeLast()
         }, completion:nil)
-<<<<<<< HEAD
         #elseif os(OSX)
         NSAnimationContext.runAnimationGroup({ context in
             context.duration = self.duration
@@ -111,7 +110,7 @@
             C4ViewAnimation.stack.removeLast()
         }, completionHandler: nil)
         #endif
-        C4ShapeLayer.disableActions = true
+        C4ShapeLayer.disableActions = disable
     }
 
     #if os(iOS)
@@ -144,14 +143,6 @@
         return options
     }
     #endif
-
-    static var stack = [C4ViewAnimation]()
-    static var currentAnimation: C4ViewAnimation? {
-        return stack.last
-=======
-        C4ShapeLayer.disableActions = disable
->>>>>>> 576a6f1c
-    }
 }
 
 /// A sequence of animations that run one after the other. This class ignores the duration property.
