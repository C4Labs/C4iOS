--- conflicted
+++ resolved
@@ -23,29 +23,19 @@
 import AppKit
 #endif
 
-<<<<<<< HEAD
+/// The C4CanvasController class provides the infrastructure for managing the views of your iOS apps. A canvas controller manages a set of views that make up a portion of your app’s user interface. It is responsible for loading and disposing of those views, for managing interactions with those views, and for coordinating responses with any appropriate data objects. Canvas controllers also coordinate their efforts with other controller objects—including other view controllers—and help manage your app’s overall interface.
 public class C4CanvasController : NativeViewController {
-    /**
-    Called after the controller's view is loaded into memory.
-=======
-/// The C4CanvasController class provides the infrastructure for managing the views of your iOS apps. A canvas controller manages a set of views that make up a portion of your app’s user interface. It is responsible for loading and disposing of those views, for managing interactions with those views, and for coordinating responses with any appropriate data objects. Canvas controllers also coordinate their efforts with other controller objects—including other view controllers—and help manage your app’s overall interface.
-public class C4CanvasController : UIViewController {
->>>>>>> 576a6f1c
-    
+
     /// Called after the controller's view is loaded into memory.
     ///
     /// This override disables implicit CALayer animations, calls `setup()` and then re-enables animations.
     ///
     /// You should **not** override this method, instead use **setup()**.
     public override func viewDidLoad() {
-<<<<<<< HEAD
         #if os(iOS)
             canvas.backgroundColor = C4Grey
         #endif
-=======
-        canvas.backgroundColor = C4Grey
         C4ShapeLayer.disableActions = true
->>>>>>> 576a6f1c
         self.setup()
         C4ShapeLayer.disableActions = false
     }
@@ -56,13 +46,10 @@
     public func setup() {
     }
 
-<<<<<<< HEAD
     #if os(iOS)
-=======
     ///  Overrides default behaviour of showing the app's status bar. Defaults to `true`
     ///
     ///  - returns: a boolean value representing whether or not the app should hide its status bar
->>>>>>> 576a6f1c
     public override func prefersStatusBarHidden() -> Bool {
         return true
     }
