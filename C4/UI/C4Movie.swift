--- conflicted
+++ resolved
@@ -17,19 +17,12 @@
 // FROM, OUT OF OR IN CONNECTION WITH THE SOFTWARE OR THE USE OR OTHER DEALINGS
 // IN THE SOFTWARE.
 
-<<<<<<< HEAD
-import QuartzCore
-import AVFoundation
-import CoreMedia
 #if os(iOS)
 import UIKit
 #elseif os(OSX)
 import AppKit
 #endif
-=======
-import UIKit
 import AVFoundation
->>>>>>> 576a6f1c
 
 ///This document describes the C4Movie class. You use a C4Movie object to implement the playback of video files, it encapulates an AVQueuePlayer object which handles the loading and control of assets.
 ///
@@ -64,13 +57,6 @@
         }
     }
     
-<<<<<<< HEAD
-    internal class MovieView : NativeView {
-        
-        var movieLayer: AVPlayerLayer {
-            get {
-                return self.layer as! AVPlayerLayer
-=======
     /// A variable that provides access to the height of the receiver. Animatable.
     /// The default value of this property is defined by the movie being created.
     /// Assigning a value to this property causes the receiver to change the height of its frame. If the receiver's
@@ -83,18 +69,11 @@
             if constrainsProportions {
                 let ratio = Double(self.size.width / self.size.height)
                 newSize.width = val * ratio
->>>>>>> 576a6f1c
             }
             var rect = self.frame
             rect.size = newSize
             self.frame = rect
         }
-<<<<<<< HEAD
-
-        #if os(iOS)
-        override class func layerClass() -> AnyClass {
-            return AVPlayerLayer.self
-=======
     }
     
     /// Assigning a value of true to this property will cause the receiver to scale its entire frame whenever its `width` or
@@ -109,10 +88,20 @@
     public var originalRatio : Double {
         get {
             return originalSize.width / originalSize.height
->>>>>>> 576a6f1c
-        }
-        #endif
-
+        }
+    }
+
+    var movieLayer: AVPlayerLayer {
+        get {
+            return self.movieView.movieLayer
+        }
+    }
+    
+    var movieView: MovieView {
+        return self.view as! MovieView
+    }
+    
+    class MovieView : NativeView {
         override init(frame: CGRect) {
             super.init(frame: frame)
             #if os(OSX)
@@ -124,29 +113,18 @@
         required init?(coder: NSCoder) {
             super.init(coder: coder)
         }
-    }
-    
-    var movieLayer: AVPlayerLayer {
-        get {
-            return self.movieView.movieLayer
-        }
-    }
-    
-    var movieView: MovieView {
-        return self.view as! MovieView
-    }
-    
-    class MovieView : UIView {
         
         var movieLayer: AVPlayerLayer {
             get {
                 return self.layer as! AVPlayerLayer
             }
         }
-        
+
+        #if os(iOS)
         override class func layerClass() -> AnyClass {
             return AVPlayerLayer.self
         }
+        #endif
     }
     
     /// Initializes a new C4Movie using the specified filename from the bundle (i.e. your project).
