// Copyright © 2014 C4
//
// Permission is hereby granted, free of charge, to any person obtaining a copy
// of this software and associated documentation files (the "Software"), to
// deal in the Software without restriction, including without limitation the
// rights to use, copy, modify, merge, publish, distribute, sublicense, and/or
// sell copies of the Software, and to permit persons to whom the Software is
// furnished to do so, subject to the following conditions: The above copyright
// notice and this permission notice shall be included in all copies or
// substantial portions of the Software.
//
// THE SOFTWARE IS PROVIDED "AS IS", WITHOUT WARRANTY OF ANY KIND, EXPRESS OR
// IMPLIED, INCLUDING BUT NOT LIMITED TO THE WARRANTIES OF MERCHANTABILITY,
// FITNESS FOR A PARTICULAR PURPOSE AND NONINFRINGEMENT. IN NO EVENT SHALL THE
// AUTHORS OR COPYRIGHT HOLDERS BE LIABLE FOR ANY CLAIM, DAMAGES OR OTHER
// LIABILITY, WHETHER IN AN ACTION OF CONTRACT, TORT OR OTHERWISE, ARISING
// FROM, OUT OF OR IN CONNECTION WITH THE SOFTWARE OR THE USE OR OTHER DEALINGS
// IN THE SOFTWARE.

import CoreText
import QuartzCore

/// C4TextShape defines a concrete subclass of C4Shape that draws a bezier curve whose shape looks like text.
public class C4TextShape : C4Shape {
    /// The text used to define the shape's path. Defaults to "C4".
    public var text: String = "C4" {
        didSet {
            updatePath()
        }
    }
    /// The font used to define the shape's path. Defaults to AvenirNext-DemiBold, 80pt.
    public var font = C4Font(name: "AvenirNext-DemiBold", size: 80)! {
        didSet {
            updatePath()
        }
    }
<<<<<<< HEAD
    
    public override init() {
        font = C4Font(name: "AvenirNext-DemiBold", size:80)!
    }
    
    /**
    Initializes a new C4TextShape from a specifed string and a font
=======
>>>>>>> 576a6f1c

    ///  Initializes an empty C4TextShape.
    override init() {
        super.init()

        lineWidth = 0.0
        fillColor = C4Pink
    }
    
    /// Initializes a new C4TextShape from a specifed string and a font
    ///
    /// ````
    /// let f = C4Font(name:"Avenir Next", size: 120)
    /// let t = C4TextShape(text:"C4", font: f)
    /// t.center = canvas.center
    /// canvas.add(t)
    /// ````
    ///
    /// - parameter text: The string to be rendered as a shape
    /// - parameter font: The font used to define the shape of the text
    public convenience init?(text: String, font: C4Font) {
        self.init()
        self.text = text
        self.font = font

        updatePath()
        origin = C4Point()
    }
    
    /// Initializes a new C4TextShape from a specifed string, using C4's default font.
    ///
    /// ````
    /// let t = C4TextShape(text:"C4")
    /// t.center = canvas.center
    /// canvas.add(t)
    /// ````
    ///
    /// - parameter text: text The string to be rendered as a shape
    public convenience init?(text: String) {
        guard let font = C4Font(name: "AvenirNext-DemiBold", size: 80) else {
            return nil
        }
        self.init(text: text, font: font)
    }
    
    override func updatePath() {
        path = C4TextShape.createTextPath(text: text, font: font)
        adjustToFitPath()
    }
    
    internal class func createTextPath(text text: String, font: C4Font) -> C4Path? {
        let ctfont = font.CTFont as CTFont?
        if ctfont == nil {
            return nil
        }
        
        var unichars = [UniChar](text.utf16)
        var glyphs = [CGGlyph](count: unichars.count, repeatedValue: 0)
        if !CTFontGetGlyphsForCharacters(ctfont!, &unichars, &glyphs, unichars.count) {
            // Failed to encode characters into glyphs
            return nil
        }
        
        var advances = [CGSize](count: glyphs.count, repeatedValue: CGSizeZero)
        CTFontGetAdvancesForGlyphs(ctfont!, .Default, &glyphs, &advances, glyphs.count)
        
        let textPath = CGPathCreateMutable()
        var invert = CGAffineTransformMakeScale(1, -1)
        var origin = CGPointZero
        for i in 0..<glyphs.count {
            let glyphPath = CTFontCreatePathForGlyph(ctfont!, glyphs[i], &invert)
            var translation = CGAffineTransformMakeTranslation(origin.x, origin.y)
            CGPathAddPath(textPath, &translation, glyphPath)
            
            origin.x += CGFloat(advances[i].width)
            origin.y += CGFloat(advances[i].height)
        }
        
        return C4Path(path: textPath)
    }
}<|MERGE_RESOLUTION|>--- conflicted
+++ resolved
@@ -34,16 +34,6 @@
             updatePath()
         }
     }
-<<<<<<< HEAD
-    
-    public override init() {
-        font = C4Font(name: "AvenirNext-DemiBold", size:80)!
-    }
-    
-    /**
-    Initializes a new C4TextShape from a specifed string and a font
-=======
->>>>>>> 576a6f1c
 
     ///  Initializes an empty C4TextShape.
     override init() {
