--- conflicted
+++ resolved
@@ -80,13 +80,8 @@
         path = C4TextShape.createTextPath(text: text, font: font)
         adjustToFitPath()
     }
-<<<<<<< HEAD
-    
+
     internal class func createTextPath(text text: String, font: C4Font) -> C4Path? {
-=======
-
-    internal class func createTextPath(#text: String, font: C4Font) -> C4Path? {
->>>>>>> 6d707581
         let ctfont = font.CTFont as CTFont?
         if ctfont == nil {
             return nil
